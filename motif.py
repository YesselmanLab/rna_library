--- conflicted
+++ resolved
@@ -1,16 +1,3 @@
-<<<<<<< HEAD
-=======
-HAS_RNA_DRAW = False
-
-# probably should remove t
-try:
-    import rna_draw
-
-    HAS_RNA_DRAW = True
-except:
-    pass
-
->>>>>>> 002285c2
 import re
 import math
 import pickle
@@ -555,7 +542,6 @@
         # print('\t',c)
         traverse(c)
 
-<<<<<<< HEAD
 def highest_id( m : Motif, best=0 ):
     best = max( best, m.id() )
 
@@ -563,8 +549,6 @@
         best = highest_id(c, best)
 
     return best
-=======
->>>>>>> 002285c2
 
 class SecStruct:
     # what do we want this to do?
@@ -581,20 +565,11 @@
         self.total_structures_ = 1
 
         assert len(secstruct) == len(sequence) and len(secstruct) > 0
-<<<<<<< HEAD
-        assert len(re.sub('[\(\.\)]', '', secstruct)) == 0
-        assert len(re.sub('[ACGU]', '', sequence)) == 0
-        assert secstruct.count('(') == secstruct.count(')')
-        
-        self.structure_ = secstruct 
-=======
         assert len(re.sub("[\(\.\)]", "", secstruct)) == 0
         assert len(re.sub("[ACGUT]", "", sequence)) == 0
         assert secstruct.count("(") == secstruct.count(")")
-        self.has_rna_draw_ = HAS_RNA_DRAW
 
         self.structure_ = secstruct
->>>>>>> 002285c2
         self.sequence_ = sequence
 
         self.root_ = parse_to_motifs(secstruct, sequence)
@@ -615,15 +590,6 @@
             self.set_ids_(child)
 
     def display(self):
-<<<<<<< HEAD
-=======
-        if HAS_RNA_DRAW:
-            rna_draw.rna_draw(
-                ss=self.structure_,
-                seq=self.sequence_,
-                out=f"structure{self.total_structures_}.png",
-            )
->>>>>>> 002285c2
         print(self.root_.str())
 
     @property
@@ -758,22 +724,4 @@
 
 
 if __name__ == "__main__":
-<<<<<<< HEAD
-    pass
-=======
-    ss, seq = (
-        ".....((((..((((...........))))..((((...........))))..))))...........(((((((....))))))).....................",
-        "GGAAAGUCCAAGAGCGAACAAACAAAGCUCAAGUACGAACCAACAAAGUACAAGGACAAAGAAAGAAAGCUGUCCUUCGGGGCAGCAAAAGAAACAACAACAACAAC",
-    )
-    SS = SecStruct(secstruct=ss, sequence=seq)
-    SS.display()
-    SS.change_motif(3, "(((((((&)))))))", "GGGGGGG&CCCCCCC")
-    SS.display()
-    SS.change_motif(3, "(...)", "GAAAC")
-    SS.display()
-    SS.change_motif(
-        3, "(((..(((....)))..(((....)))..)))", "GGGAAGGGAAAACCCAAGGGAAAACCCAACCC"
-    )
-    SS.display()
-    print(SS.get_ids("Hairpin"))
->>>>>>> 002285c2
+    pass